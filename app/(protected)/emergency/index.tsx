--- conflicted
+++ resolved
@@ -25,11 +25,7 @@
   Delete,
   UserPlus,
   Trash2,
-<<<<<<< HEAD
-  VolumeX,
-=======
   Settings,
->>>>>>> d607b716
   Zap,
 } from 'lucide-react-native';
 import { useRouter, useLocalSearchParams, useFocusEffect } from 'expo-router';
