--- conflicted
+++ resolved
@@ -1,17 +1,4 @@
-<<<<<<< HEAD
 import { View, Text, TouchableOpacity, ScrollView, StatusBar, TextInput, Alert } from 'react-native';
-import { 
-  MapPin, 
-  Bell, 
-  AlertTriangle, 
-  Heart,
-  Scale,
-  Phone,
-  Plus,
-  Search,
-  Trash2
-=======
-import { View, Text, TouchableOpacity, ScrollView, StatusBar, TextInput } from 'react-native';
 import { Camera, MapView } from '@maplibre/maplibre-react-native'
 import {
 	Bell,
@@ -20,8 +7,8 @@
 	Scale,
 	Phone,
 	Plus,
-	Search
->>>>>>> 80a0a410
+	Search,
+  Trash2
 } from 'lucide-react-native';
 import { useRouter, useFocusEffect } from 'expo-router';
 import { Card } from 'components/ui/Card';
@@ -31,77 +18,76 @@
 import { EmergencyContact } from 'lib/types';
 
 export default function CommunityIndex() {
-<<<<<<< HEAD
-  const router = useRouter();
-  const [activeTab, setActiveTab] = useState('Watch');
-  const [searchQuery, setSearchQuery] = useState('');
-  const [activeForumCategory, setActiveForumCategory] = useState('All');
+	const router = useRouter();
+	const [activeTab, setActiveTab] = useState('Watch');
+	const [searchQuery, setSearchQuery] = useState('');
+	const [activeForumCategory, setActiveForumCategory] = useState('All');
   const [communityContacts, setCommunityContacts] = useState<EmergencyContact[]>([]);
 
-  // Watch Page Data
-  const recentActivities = [
-    {
-      id: 1,
-      type: 'suspicious',
-      title: 'Suspicious activity on Oak Street',
-      time: '2h ago',
-      icon: AlertTriangle,
-      color: '#F59E0B'
-    },
-    {
-      id: 2,
-      type: 'crime',
-      title: 'Car break-in reported on Elm Street',
-      time: '4h ago',
-      icon: AlertTriangle,
-      color: '#EF4444'
-    },
-    {
-      id: 3,
-      type: 'theft',
-      title: 'Package theft on Pine Avenue',
-      time: '6h ago',
-      icon: AlertTriangle,
-      color: '#F59E0B'
-    }
-  ];
-
-  // Resources Page Data
-  const localServices = [
-    {
-      id: 1,
-      name: 'Therapists',
-      icon: Heart,
-      color: '#3B82F6'
-    },
-    {
-      id: 2,
-      name: 'Hospitals',
-      icon: Heart,
-      color: '#3B82F6'
-    },
-    {
-      id: 3,
-      name: 'Legal Professionals',
-      icon: Scale,
-      color: '#3B82F6'
-    }
-  ];
-
-  const emergencyContacts = [
-    {
-      service: 'Police',
-      number: '911'
-    },
-    {
-      service: 'Fire Department',
-      number: '9602955055'
-    },
-    {
-      service: 'Ambulance',
-      number: '69420'
-    }
-  ];
+	// Watch Page Data
+	const recentActivities = [
+		{
+			id: 1,
+			type: 'suspicious',
+			title: 'Suspicious activity on Oak Street',
+			time: '2h ago',
+			icon: AlertTriangle,
+			color: '#F59E0B'
+		},
+		{
+			id: 2,
+			type: 'crime',
+			title: 'Car break-in reported on Elm Street',
+			time: '4h ago',
+			icon: AlertTriangle,
+			color: '#EF4444'
+		},
+		{
+			id: 3,
+			type: 'theft',
+			title: 'Package theft on Pine Avenue',
+			time: '6h ago',
+			icon: AlertTriangle,
+			color: '#F59E0B'
+		}
+	];
+
+	// Resources Page Data
+	const localServices = [
+		{
+			id: 1,
+			name: 'Therapists',
+			icon: Heart,
+			color: '#3B82F6'
+		},
+		{
+			id: 2,
+			name: 'Hospitals',
+			icon: Heart,
+			color: '#3B82F6'
+		},
+		{
+			id: 3,
+			name: 'Legal Professionals',
+			icon: Scale,
+			color: '#3B82F6'
+		}
+	];
+
+	const emergencyContacts = [
+		{
+			service: 'Police',
+			number: '911'
+		},
+		{
+			service: 'Fire Department',
+			number: '9602955055'
+		},
+		{
+			service: 'Ambulance',
+			number: '69420'
+		}
+	];
 
   // Load community contacts when component mounts
   const loadCommunityContacts = useCallback(async () => {
@@ -150,179 +136,179 @@
     );
   };
 
-  const communityGroups = [
-    {
-      name: 'Neighborhood Watch',
-      action: 'Join'
-    },
-    {
-      name: 'Local Parents Group',
-      action: 'Join'
-    },
-    {
-      name: 'Community Garden Club',
-      action: 'Join'
-    }
-  ];
-
-  // Handler for emergency contact navigation
-  const handleEmergencyContactPress = (phoneNumber: string) => {
-    router.push({
-      pathname: '/(protected)/emergency',
-      params: { prefilledNumber: phoneNumber }
-    });
-  };
-
-  // Forums Page Data
-  const forumCategories = ['All', 'General', 'Safety', 'Events', 'Support', 'Ideas'];
-
-  const forumThreads = [
-    {
-      id: 1,
-      title: 'Neighborhood Watch Schedule',
-      category: 'Safety',
-      replies: 23,
-      timeAgo: '2h ago'
-    },
-    {
-      id: 2,
-      title: 'Community Picnic This Weekend',
-      category: 'Events',
-      replies: 45,
-      timeAgo: '5h ago'
-    },
-    {
-      id: 3,
-      title: 'Ideas for Improving Local Park',
-      category: 'Ideas',
-      replies: 12,
-      timeAgo: '1d ago'
-    },
-    {
-      id: 4,
-      title: 'New Resident Introduction',
-      category: 'General',
-      replies: 8,
-      timeAgo: '3h ago'
-    },
-    {
-      id: 5,
-      title: 'Home Security Tips',
-      category: 'Safety',
-      replies: 34,
-      timeAgo: '6h ago'
-    }
-  ];
-
-  const filteredThreads = activeForumCategory === 'All' 
-    ? forumThreads 
-    : forumThreads.filter(thread => thread.category === activeForumCategory);
-
-  const renderWatchContent = () => (
-    <View className="px-6 py-4">
-      {/* Neighborhood Crime Map */}
-      <Card className="mb-6">
-        <View className="mb-4">
-          <Text className="text-xl font-bold text-slate-900 mb-2">Neighborhood Crime Map</Text>
-        </View>
-        
-        {/* Map Placeholder */}
-        <View className="bg-gray-100 rounded-lg h-48 items-center justify-center border border-gray-200">
-          <MapPin size={48} color="#64748B" />
-          <Text className="text-slate-600 mt-2">Interactive Map Loading...</Text>
-        </View>
-      </Card>
-
-      {/* Recent Activities */}
-      <Card className="mb-6">
-        <View className="mb-4">
-          <Text className="text-xl font-bold text-slate-900">Recent Activities</Text>
-        </View>
-        
-        <View className="space-y-3">
-          {recentActivities.map((activity) => (
-            <View key={activity.id} className="flex-row items-center py-3 border-b border-gray-100 last:border-b-0">
-              <View className="w-8 h-8 bg-yellow-100 rounded-lg items-center justify-center mr-3">
-                <Bell size={20} color="#F59E0B" />
-              </View>
-              <View className="flex-1">
-                <Text className="text-slate-900 font-medium">{activity.title}</Text>
-                <Text className="text-slate-500 text-sm">{activity.time}</Text>
-              </View>
-            </View>
-          ))}
-        </View>
-      </Card>
-
-      {/* Report New Incident Button */}
-      <TouchableOpacity 
-        className="bg-yellow-500 rounded-lg py-4 px-6 items-center mb-6"
-        onPress={() => router.push('/(protected)/report-incident')}
-      >
-        <Text className="text-slate-900 font-bold text-lg">Report New Incident</Text>
-      </TouchableOpacity>
-    </View>
-  );
-
-  const renderResourcesContent = () => (
-    <View className="px-6 py-4">
-      {/* Local Services */}
-      <Card className="mb-6">
-        <View className="mb-4">
-          <Text className="text-xl font-bold text-slate-900">Local Services</Text>
-        </View>
-        
-        <View className="space-y-3">
-          {localServices.map((service) => (
-            <TouchableOpacity 
-              key={service.id} 
-              className="flex-row items-center py-3 border-b border-gray-100 last:border-b-0"
-            >
-              <View className="w-8 h-8 bg-slate-100 rounded-lg items-center justify-center mr-3">
-                <service.icon size={20} color={service.color} />
-              </View>
-              <Text className="text-slate-900 font-medium flex-1">{service.name}</Text>
-            </TouchableOpacity>
-          ))}
-        </View>
-      </Card>
-
-      {/* Contact Emergency Services Button */}
-      <TouchableOpacity className="bg-yellow-500 rounded-lg py-4 px-6 items-center mb-6 flex-row justify-center">
-        <Phone size={24} color="#000000" />
-        <Text className="text-slate-900 font-bold text-lg ml-2">Contact Emergency Services</Text>
-      </TouchableOpacity>
-
-      {/* Emergency Contacts */}
-      <Card className="mb-6">
-        <View className="mb-4">
-          <Text className="text-xl font-bold text-slate-900">Emergency Contacts</Text>
-        </View>
-        
-        <View className="space-y-3">
+	const communityGroups = [
+		{
+			name: 'Neighborhood Watch',
+			action: 'Join'
+		},
+		{
+			name: 'Local Parents Group',
+			action: 'Join'
+		},
+		{
+			name: 'Community Garden Club',
+			action: 'Join'
+		}
+	];
+
+	// Handler for emergency contact navigation
+	const handleEmergencyContactPress = (phoneNumber: string) => {
+		router.push({
+			pathname: '/(protected)/emergency',
+			params: { prefilledNumber: phoneNumber }
+		});
+	};
+
+	// Forums Page Data
+	const forumCategories = ['All', 'General', 'Safety', 'Events', 'Support', 'Ideas'];
+
+	const forumThreads = [
+		{
+			id: 1,
+			title: 'Neighborhood Watch Schedule',
+			category: 'Safety',
+			replies: 23,
+			timeAgo: '2h ago'
+		},
+		{
+			id: 2,
+			title: 'Community Picnic This Weekend',
+			category: 'Events',
+			replies: 45,
+			timeAgo: '5h ago'
+		},
+		{
+			id: 3,
+			title: 'Ideas for Improving Local Park',
+			category: 'Ideas',
+			replies: 12,
+			timeAgo: '1d ago'
+		},
+		{
+			id: 4,
+			title: 'New Resident Introduction',
+			category: 'General',
+			replies: 8,
+			timeAgo: '3h ago'
+		},
+		{
+			id: 5,
+			title: 'Home Security Tips',
+			category: 'Safety',
+			replies: 34,
+			timeAgo: '6h ago'
+		}
+	];
+
+	const filteredThreads = activeForumCategory === 'All'
+		? forumThreads
+		: forumThreads.filter(thread => thread.category === activeForumCategory);
+
+	const renderWatchContent = () => (
+		<View className="px-6 py-4">
+			{/* Neighborhood Crime Map */}
+			<Card className="mb-6">
+				<View className="mb-4">
+					<Text className="text-xl font-bold text-slate-900 mb-2">Neighborhood Crime Map</Text>
+				</View>
+
+				<View className='' style={{ height: 200, borderRadius: 12, overflow: 'hidden', marginBottom: 16 }}>
+					<MapView style={{ flex: 1 }} mapStyle={"https://tiles.openfreemap.org/styles/liberty"} >
+						<Camera zoomLevel={8} centerCoordinate={[121.6765444, 17.6028048]} />
+					</MapView>
+				</View>
+			</Card>
+
+			{/* Recent Activities */}
+			<Card className="mb-6">
+				<View className="mb-4">
+					<Text className="text-xl font-bold text-slate-900">Recent Activities</Text>
+				</View>
+
+				<View className="space-y-3">
+					{recentActivities.map((activity) => (
+						<View key={activity.id} className="flex-row items-center py-3 border-b border-gray-100 last:border-b-0">
+							<View className="w-8 h-8 bg-yellow-100 rounded-lg items-center justify-center mr-3">
+								<Bell size={20} color="#F59E0B" />
+							</View>
+							<View className="flex-1">
+								<Text className="text-slate-900 font-medium">{activity.title}</Text>
+								<Text className="text-slate-500 text-sm">{activity.time}</Text>
+							</View>
+						</View>
+					))}
+				</View>
+			</Card>
+
+			{/* Report New Incident Button */}
+			<TouchableOpacity
+				className="bg-yellow-500 rounded-lg py-4 px-6 items-center mb-6"
+				onPress={() => router.push('/(protected)/report-incident')}
+			>
+				<Text className="text-slate-900 font-bold text-lg">Report New Incident</Text>
+			</TouchableOpacity>
+		</View>
+	);
+
+	const renderResourcesContent = () => (
+		<View className="px-6 py-4">
+			{/* Local Services */}
+			<Card className="mb-6">
+				<View className="mb-4">
+					<Text className="text-xl font-bold text-slate-900">Local Services</Text>
+				</View>
+
+				<View className="space-y-3">
+					{localServices.map((service) => (
+						<TouchableOpacity
+							key={service.id}
+							className="flex-row items-center py-3 border-b border-gray-100 last:border-b-0"
+						>
+							<View className="w-8 h-8 bg-slate-100 rounded-lg items-center justify-center mr-3">
+								<service.icon size={20} color={service.color} />
+							</View>
+							<Text className="text-slate-900 font-medium flex-1">{service.name}</Text>
+						</TouchableOpacity>
+					))}
+				</View>
+			</Card>
+
+			{/* Contact Emergency Services Button */}
+			<TouchableOpacity className="bg-yellow-500 rounded-lg py-4 px-6 items-center mb-6 flex-row justify-center">
+				<Phone size={24} color="#000000" />
+				<Text className="text-slate-900 font-bold text-lg ml-2">Contact Emergency Services</Text>
+			</TouchableOpacity>
+
+			{/* Emergency Contacts */}
+			<Card className="mb-6">
+				<View className="mb-4">
+					<Text className="text-xl font-bold text-slate-900">Emergency Contacts</Text>
+				</View>
+
+				<View className="space-y-3">
           {/* Default Emergency Services */}
-          {emergencyContacts.map((contact, index) => (
-            <TouchableOpacity 
-              key={`default-${index}`} 
-              className="flex-row items-center justify-between py-3 px-3 bg-red-50 rounded-xl border border-red-200"
-              onPress={() => handleEmergencyContactPress(contact.number)}
-              style={{
-                shadowColor: '#EF4444',
-                shadowOffset: { width: 0, height: 2 },
-                shadowOpacity: 0.1,
-                shadowRadius: 4,
-                elevation: 4,
-              }}
-            >
-              <View className="flex-row items-center">
-                <View className="w-10 h-10 bg-red-100 rounded-full items-center justify-center mr-3">
-                  <Phone size={20} color="#DC2626" />
-                </View>
-                <Text className="text-slate-700 font-medium">{contact.service}</Text>
-              </View>
-              <Text className="text-red-600 font-bold text-lg">{contact.number}</Text>
-            </TouchableOpacity>
-          ))}
+					{emergencyContacts.map((contact, index) => (
+						<TouchableOpacity
+							key={`default-${index}`}
+							className="flex-row items-center justify-between py-3 px-3 bg-red-50 rounded-xl border border-red-200"
+							onPress={() => handleEmergencyContactPress(contact.number)}
+							style={{
+								shadowColor: '#EF4444',
+								shadowOffset: { width: 0, height: 2 },
+								shadowOpacity: 0.1,
+								shadowRadius: 4,
+								elevation: 4,
+							}}
+						>
+							<View className="flex-row items-center">
+								<View className="w-10 h-10 bg-red-100 rounded-full items-center justify-center mr-3">
+									<Phone size={20} color="#DC2626" />
+								</View>
+								<Text className="text-slate-700 font-medium">{contact.service}</Text>
+							</View>
+							<Text className="text-red-600 font-bold text-lg">{contact.number}</Text>
+						</TouchableOpacity>
+					))}
           
           {/* Community Saved Contacts */}
           {communityContacts.map((contact) => (
@@ -349,419 +335,6 @@
               </TouchableOpacity>
             </View>
           ))}
-        </View>
-      </Card>
-
-      {/* Community Groups */}
-      <Card className="mb-6">
-        <View className="mb-4">
-          <Text className="text-xl font-bold text-slate-900">Community Groups</Text>
-        </View>
-        
-        <View className="space-y-3">
-          {communityGroups.map((group, index) => (
-            <View key={index} className="flex-row items-center justify-between py-3 border-b border-gray-100 last:border-b-0">
-              <Text className="text-slate-700 font-medium flex-1">{group.name}</Text>
-              <TouchableOpacity className="bg-slate-100 rounded-md px-3 py-1">
-                <Text className="text-blue-600 font-medium text-sm">{group.action}</Text>
-              </TouchableOpacity>
-            </View>
-          ))}
-        </View>
-      </Card>
-    </View>
-  );
-
-  const renderForumsContent = () => (
-    <View className="px-6 py-4">
-      {/* Search Bar */}
-      <View className="mb-4">
-        <View className="flex-row items-center bg-gray-100 rounded-lg px-4 py-3 border border-gray-200">
-          <TextInput
-            placeholder="Search Forums..."
-            value={searchQuery}
-            onChangeText={setSearchQuery}
-            className="flex-1 text-slate-900"
-            placeholderTextColor="#9CA3AF"
-          />
-          <TouchableOpacity className="bg-yellow-500 rounded-lg p-2 ml-2">
-            <Search size={20} color="#000000" />
-          </TouchableOpacity>
-        </View>
-      </View>
-
-      {/* Category Filters */}
-      <View className="mb-6">
-        <ScrollView horizontal showsHorizontalScrollIndicator={false}>
-          <View className="flex-row space-x-2">
-            {forumCategories.map((category) => (
-              <TouchableOpacity
-                key={category}
-                onPress={() => setActiveForumCategory(category)}
-                className={`rounded-lg px-4 py-2 ${
-                  activeForumCategory === category 
-                    ? 'bg-yellow-500' 
-                    : 'bg-gray-200'
-                }`}
-              >
-                <Text className={`font-medium ${
-                  activeForumCategory === category 
-                    ? 'text-slate-900' 
-                    : 'text-slate-600'
-                }`}>
-                  {category}
-                </Text>
-              </TouchableOpacity>
-            ))}
-          </View>
-        </ScrollView>
-      </View>
-
-      {/* Forum Threads */}
-      <View className="space-y-3 mb-6">
-        {filteredThreads.map((thread) => (
-          <TouchableOpacity key={thread.id}>
-            <Card className="p-4">
-              <View className="mb-2">
-                <Text className="text-lg font-semibold text-slate-900 mb-1">
-                  {thread.title}
-                </Text>
-                <Text className="text-sm text-slate-500 mb-2">{thread.category}</Text>
-              </View>
-              <View className="flex-row justify-between items-center">
-                <Text className="text-sm text-slate-600">{thread.replies} replies</Text>
-                <Text className="text-sm text-slate-500">{thread.timeAgo}</Text>
-              </View>
-            </Card>
-          </TouchableOpacity>
-        ))}
-      </View>
-
-      {/* Create New Thread Button */}
-      <TouchableOpacity className="bg-yellow-500 rounded-lg py-4 px-6 items-center mb-6 flex-row justify-center">
-        <Plus size={24} color="#000000" />
-        <Text className="text-slate-900 font-bold text-lg ml-2">Create New Thread</Text>
-      </TouchableOpacity>
-    </View>
-  );
-
-  const getTabTitle = () => {
-    switch (activeTab) {
-      case 'Watch':
-        return 'Community Watch';
-      case 'Resources':
-        return 'Community Resources';
-      case 'Forums':
-        return 'Community Forums';
-      default:
-        return 'Community';
-    }
-  };
-
-  return (
-    <View className="flex-1 bg-white">
-      <StatusBar barStyle="dark-content" backgroundColor="#FFFFFF" />
-      
-      <HeaderWithSidebar
-        title={getTabTitle()}
-        showBackButton={false}
-      />
-
-      {/* Tab Navigation */}
-      <View className="bg-gray-100 px-4 py-3">
-        <View className="flex-row justify-between">
-          <TouchableOpacity 
-            className={`flex-1 rounded-lg py-3 px-2 mr-2 items-center ${
-              activeTab === 'Watch' ? 'bg-yellow-500' : 'bg-gray-200'
-            }`}
-            onPress={() => handleTabChange('Watch')}
-          >
-            <Text className={`font-semibold text-sm ${
-              activeTab === 'Watch' ? 'text-slate-900' : 'text-slate-600'
-            }`}>
-              Watch
-            </Text>
-          </TouchableOpacity>
-          <TouchableOpacity 
-            className={`flex-1 rounded-lg py-3 px-2 mx-1 items-center ${
-              activeTab === 'Resources' ? 'bg-yellow-500' : 'bg-gray-200'
-            }`}
-            onPress={() => handleTabChange('Resources')}
-          >
-            <Text className={`font-semibold text-sm ${
-              activeTab === 'Resources' ? 'text-slate-900' : 'text-slate-600'
-            }`}>
-              Resources
-            </Text>
-          </TouchableOpacity>
-          <TouchableOpacity 
-            className={`flex-1 rounded-lg py-3 px-2 ml-2 items-center ${
-              activeTab === 'Forums' ? 'bg-yellow-500' : 'bg-gray-200'
-            }`}
-            onPress={() => handleTabChange('Forums')}
-          >
-            <Text className={`font-semibold text-sm ${
-              activeTab === 'Forums' ? 'text-slate-900' : 'text-slate-600'
-            }`}>
-              Forums
-            </Text>
-          </TouchableOpacity>
-        </View>
-      </View>
-
-      {/* Content */}
-      <ScrollView className="flex-1" showsVerticalScrollIndicator={false}>
-        {activeTab === 'Watch' && renderWatchContent()}
-        {activeTab === 'Resources' && renderResourcesContent()}
-        {activeTab === 'Forums' && renderForumsContent()}
-      </ScrollView>
-
-
-    </View>
-  );
-=======
-	const router = useRouter();
-	const [activeTab, setActiveTab] = useState('Watch');
-	const [searchQuery, setSearchQuery] = useState('');
-	const [activeForumCategory, setActiveForumCategory] = useState('All');
-
-	// Watch Page Data
-	const recentActivities = [
-		{
-			id: 1,
-			type: 'suspicious',
-			title: 'Suspicious activity on Oak Street',
-			time: '2h ago',
-			icon: AlertTriangle,
-			color: '#F59E0B'
-		},
-		{
-			id: 2,
-			type: 'crime',
-			title: 'Car break-in reported on Elm Street',
-			time: '4h ago',
-			icon: AlertTriangle,
-			color: '#EF4444'
-		},
-		{
-			id: 3,
-			type: 'theft',
-			title: 'Package theft on Pine Avenue',
-			time: '6h ago',
-			icon: AlertTriangle,
-			color: '#F59E0B'
-		}
-	];
-
-	// Resources Page Data
-	const localServices = [
-		{
-			id: 1,
-			name: 'Therapists',
-			icon: Heart,
-			color: '#3B82F6'
-		},
-		{
-			id: 2,
-			name: 'Hospitals',
-			icon: Heart,
-			color: '#3B82F6'
-		},
-		{
-			id: 3,
-			name: 'Legal Professionals',
-			icon: Scale,
-			color: '#3B82F6'
-		}
-	];
-
-	const emergencyContacts = [
-		{
-			service: 'Police',
-			number: '911'
-		},
-		{
-			service: 'Fire Department',
-			number: '9602955055'
-		},
-		{
-			service: 'Ambulance',
-			number: '69420'
-		}
-	];
-
-	const communityGroups = [
-		{
-			name: 'Neighborhood Watch',
-			action: 'Join'
-		},
-		{
-			name: 'Local Parents Group',
-			action: 'Join'
-		},
-		{
-			name: 'Community Garden Club',
-			action: 'Join'
-		}
-	];
-
-	// Handler for emergency contact navigation
-	const handleEmergencyContactPress = (phoneNumber: string) => {
-		router.push({
-			pathname: '/(protected)/emergency',
-			params: { prefilledNumber: phoneNumber }
-		});
-	};
-
-	// Forums Page Data
-	const forumCategories = ['All', 'General', 'Safety', 'Events', 'Support', 'Ideas'];
-
-	const forumThreads = [
-		{
-			id: 1,
-			title: 'Neighborhood Watch Schedule',
-			category: 'Safety',
-			replies: 23,
-			timeAgo: '2h ago'
-		},
-		{
-			id: 2,
-			title: 'Community Picnic This Weekend',
-			category: 'Events',
-			replies: 45,
-			timeAgo: '5h ago'
-		},
-		{
-			id: 3,
-			title: 'Ideas for Improving Local Park',
-			category: 'Ideas',
-			replies: 12,
-			timeAgo: '1d ago'
-		},
-		{
-			id: 4,
-			title: 'New Resident Introduction',
-			category: 'General',
-			replies: 8,
-			timeAgo: '3h ago'
-		},
-		{
-			id: 5,
-			title: 'Home Security Tips',
-			category: 'Safety',
-			replies: 34,
-			timeAgo: '6h ago'
-		}
-	];
-
-	const filteredThreads = activeForumCategory === 'All'
-		? forumThreads
-		: forumThreads.filter(thread => thread.category === activeForumCategory);
-
-	const renderWatchContent = () => (
-		<View className="px-6 py-4">
-			{/* Neighborhood Crime Map */}
-			<Card className="mb-6">
-				<View className="mb-4">
-					<Text className="text-xl font-bold text-slate-900 mb-2">Neighborhood Crime Map</Text>
-				</View>
-
-				<View className='' style={{ height: 200, borderRadius: 12, overflow: 'hidden', marginBottom: 16 }}>
-					<MapView style={{ flex: 1 }} mapStyle={"https://tiles.openfreemap.org/styles/liberty"} >
-						<Camera zoomLevel={8} centerCoordinate={[121.6765444, 17.6028048]} />
-					</MapView>
-				</View>
-			</Card>
-
-			{/* Recent Activities */}
-			<Card className="mb-6">
-				<View className="mb-4">
-					<Text className="text-xl font-bold text-slate-900">Recent Activities</Text>
-				</View>
-
-				<View className="space-y-3">
-					{recentActivities.map((activity) => (
-						<View key={activity.id} className="flex-row items-center py-3 border-b border-gray-100 last:border-b-0">
-							<View className="w-8 h-8 bg-yellow-100 rounded-lg items-center justify-center mr-3">
-								<Bell size={20} color="#F59E0B" />
-							</View>
-							<View className="flex-1">
-								<Text className="text-slate-900 font-medium">{activity.title}</Text>
-								<Text className="text-slate-500 text-sm">{activity.time}</Text>
-							</View>
-						</View>
-					))}
-				</View>
-			</Card>
-
-			{/* Report New Incident Button */}
-			<TouchableOpacity
-				className="bg-yellow-500 rounded-lg py-4 px-6 items-center mb-6"
-				onPress={() => router.push('/(protected)/report-incident')}
-			>
-				<Text className="text-slate-900 font-bold text-lg">Report New Incident</Text>
-			</TouchableOpacity>
-		</View>
-	);
-
-	const renderResourcesContent = () => (
-		<View className="px-6 py-4">
-			{/* Local Services */}
-			<Card className="mb-6">
-				<View className="mb-4">
-					<Text className="text-xl font-bold text-slate-900">Local Services</Text>
-				</View>
-
-				<View className="space-y-3">
-					{localServices.map((service) => (
-						<TouchableOpacity
-							key={service.id}
-							className="flex-row items-center py-3 border-b border-gray-100 last:border-b-0"
-						>
-							<View className="w-8 h-8 bg-slate-100 rounded-lg items-center justify-center mr-3">
-								<service.icon size={20} color={service.color} />
-							</View>
-							<Text className="text-slate-900 font-medium flex-1">{service.name}</Text>
-						</TouchableOpacity>
-					))}
-				</View>
-			</Card>
-
-			{/* Contact Emergency Services Button */}
-			<TouchableOpacity className="bg-yellow-500 rounded-lg py-4 px-6 items-center mb-6 flex-row justify-center">
-				<Phone size={24} color="#000000" />
-				<Text className="text-slate-900 font-bold text-lg ml-2">Contact Emergency Services</Text>
-			</TouchableOpacity>
-
-			{/* Emergency Contacts */}
-			<Card className="mb-6">
-				<View className="mb-4">
-					<Text className="text-xl font-bold text-slate-900">Emergency Contacts</Text>
-				</View>
-
-				<View className="space-y-3">
-					{emergencyContacts.map((contact, index) => (
-						<TouchableOpacity
-							key={index}
-							className="flex-row items-center justify-between py-3 px-3 bg-red-50 rounded-xl border border-red-200"
-							onPress={() => handleEmergencyContactPress(contact.number)}
-							style={{
-								shadowColor: '#EF4444',
-								shadowOffset: { width: 0, height: 2 },
-								shadowOpacity: 0.1,
-								shadowRadius: 4,
-								elevation: 4,
-							}}
-						>
-							<View className="flex-row items-center">
-								<View className="w-10 h-10 bg-red-100 rounded-full items-center justify-center mr-3">
-									<Phone size={20} color="#DC2626" />
-								</View>
-								<Text className="text-slate-700 font-medium">{contact.service}</Text>
-							</View>
-							<Text className="text-red-600 font-bold text-lg">{contact.number}</Text>
-						</TouchableOpacity>
-					))}
 				</View>
 			</Card>
 
@@ -884,7 +457,7 @@
 					<TouchableOpacity
 						className={`flex-1 rounded-lg py-3 px-2 mr-2 items-center ${activeTab === 'Watch' ? 'bg-yellow-500' : 'bg-gray-200'
 							}`}
-						onPress={() => setActiveTab('Watch')}
+						onPress={() => handleTabChange('Watch')}
 					>
 						<Text className={`font-semibold text-sm ${activeTab === 'Watch' ? 'text-slate-900' : 'text-slate-600'
 							}`}>
@@ -894,7 +467,7 @@
 					<TouchableOpacity
 						className={`flex-1 rounded-lg py-3 px-2 mx-1 items-center ${activeTab === 'Resources' ? 'bg-yellow-500' : 'bg-gray-200'
 							}`}
-						onPress={() => setActiveTab('Resources')}
+						onPress={() => handleTabChange('Resources')}
 					>
 						<Text className={`font-semibold text-sm ${activeTab === 'Resources' ? 'text-slate-900' : 'text-slate-600'
 							}`}>
@@ -904,7 +477,7 @@
 					<TouchableOpacity
 						className={`flex-1 rounded-lg py-3 px-2 ml-2 items-center ${activeTab === 'Forums' ? 'bg-yellow-500' : 'bg-gray-200'
 							}`}
-						onPress={() => setActiveTab('Forums')}
+						onPress={() => handleTabChange('Forums')}
 					>
 						<Text className={`font-semibold text-sm ${activeTab === 'Forums' ? 'text-slate-900' : 'text-slate-600'
 							}`}>
@@ -924,5 +497,4 @@
 
 		</View>
 	);
->>>>>>> 80a0a410
 }