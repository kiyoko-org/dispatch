<<<<<<< HEAD
# Dispatch
=======
# Dispatch

A modern emergency response and incident reporting mobile application built with React Native and Expo.

## 🚀 Features

- **Emergency Response**: Quick access to emergency services
- **Incident Reporting**: Report and track incidents in real-time
- **User Authentication**: Secure login and signup system
- **Cross-Platform**: Works on iOS, Android, and Web
- **Modern UI**: Built with NativeWind (Tailwind CSS for React Native)

## 📱 Screens

- **Home**: Main dashboard and navigation
- **Emergency**: Emergency services access
- **Report Incident**: Incident reporting interface
- **Login/Signup**: User authentication
- **User Profile**: User information and settings

## 🛠️ Tech Stack

- **Framework**: React Native 0.79.5
- **Runtime**: Expo SDK 53
- **Navigation**: Expo Router 5
- **Styling**: NativeWind (Tailwind CSS)
- **Language**: TypeScript
- **Icons**: Lucide React Native
- **Animations**: React Native Reanimated

## 🚀 Getting Started

### Prerequisites

- Node.js (v18 or higher)
- npm, yarn, or pnpm
- Expo CLI (`npm install -g @expo/cli`)
- iOS Simulator (for iOS development)
- Android Studio (for Android development)

### Installation

1. **Clone the repository**
   ```bash
   git clone <your-repo-url>
   cd dispatch
   ```

2. **Install dependencies**
   ```bash
   npm install
   # or
   yarn install
   # or
   pnpm install
   ```

3. **Start the development server**
   ```bash
   npm start
   # or
   yarn start
   # or
   pnpm start
   ```

4. **Run on your preferred platform**
   ```bash
   # iOS
   npm run ios
   
   # Android
   npm run android
   
   # Web
   npm run web
   ```

## 📁 Project Structure

```
dispatch/
├── app/                    # App screens and routing
│   ├── emergency/         # Emergency services
│   ├── home/             # Home dashboard
│   ├── login/            # Authentication
│   ├── report-incident/  # Incident reporting
│   └── sign-up/          # User registration
├── components/            # Reusable UI components
│   ├── Button.tsx        # Custom button component
│   ├── Card.tsx          # Card layout component
│   ├── Container.tsx     # Layout container
│   ├── TextInput.tsx     # Input field component
│   └── sidebar/          # Sidebar navigation
├── assets/               # Images and static files
└── scripts/              # Build and deployment scripts
```

## 🎨 Available Scripts

- `npm start` - Start Expo development server
- `npm run android` - Run on Android device/emulator
- `npm run ios` - Run on iOS simulator
- `npm run web` - Run in web browser
- `npm run lint` - Run ESLint and Prettier checks
- `npm run format` - Format code with ESLint and Prettier
- `npm run prebuild` - Prepare native code for building

## 🔧 Development

### Code Quality

The project uses ESLint and Prettier for code quality and formatting:

```bash
# Check for linting issues
npm run lint

# Fix linting issues and format code
npm run format
```

### Building

```bash
# Prepare native code
npm run prebuild

# Build for production
expo build:android
expo build:ios
```

## 📱 Platform Support

- ✅ iOS (iPhone/iPad)
- ✅ Android
- ✅ Web (Progressive Web App)

## 🤝 Contributing

1. Fork the repository
2. Create a feature branch (`git checkout -b feature/amazing-feature`)
3. Commit your changes (`git commit -m 'Add some amazing feature'`)
4. Push to the branch (`git push origin feature/amazing-feature`)
5. Open a Pull Request

## 📄 License

This project is private and proprietary.

## 🆘 Support

For support and questions, please contact the development team.

---

Built with ❤️ using React Native and Expo 
>>>>>>> 4f424e61
<|MERGE_RESOLUTION|>--- conflicted
+++ resolved
@@ -1,6 +1,3 @@
-<<<<<<< HEAD
-# Dispatch
-=======
 # Dispatch
 
 A modern emergency response and incident reporting mobile application built with React Native and Expo.
@@ -158,5 +155,4 @@
 
 ---
 
-Built with ❤️ using React Native and Expo 
->>>>>>> 4f424e61
+Built with ❤️ using React Native and Expo 